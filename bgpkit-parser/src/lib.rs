/*!
BGPKIT Parser aims to provides the most ergonomic MRT/BGP message parsing Rust API.

Features:
- **performant**: comparable to C-based implementations like `bgpdump` or `bgpreader`.
- **actively maintained**: we consistently introduce feature updates and bug fixes, and support most of the relevant BGP RFCs.
- **ergonomic API**: a three-line for loop can already get you started.
- **battery-included**: ready to handle remote or local, bzip2 or gz data files out of the box

## Examples

### Parsing single MRT file

Let's say we want to print out all the BGP announcements/withdrawal from a single MRT file, either located remotely or locally.
Here is an example that does so.

```rust
use bgpkit_parser::BgpkitParser;
let parser = BgpkitParser::new("http://archive.routeviews.org/bgpdata/2021.10/UPDATES/updates.20211001.0000.bz2").unwrap();
for elem in parser {
    println!("{}", elem)
}
```

Yes, it is this simple!

You can even do some more interesting iterator operations that are event shorter.
For example, counting the number of announcements/withdrawals in that file:
```rust
use bgpkit_parser::BgpkitParser;
let url = "http://archive.routeviews.org/bgpdata/2021.10/UPDATES/updates.20211001.0000.bz2";
let count = BgpkitParser::new(url).unwrap().into_iter().count();
println!("total: {}", count);
```

and it prints out
```text
total: 255849
```

### Parsing multiple MRT files with BGPKIT Broker

[BGPKIT Broker][broker-repo] library provides search API for all RouteViews and RIPE RIS MRT data files. Using the
broker's Rust API ([`bgpkit-broker`][broker-crates-io]), we can easily compile a list of MRT files that we are interested
in for any time period and any data type (`update` or `rib`). This allows users to gather information without needing to
know about locations of specific data files.

[broker-repo]: https://github.com/bgpkit/bgpkit-broker
[broker-crates-io]: https://crates.io/crates/bgpkit-broker

The example below shows a relatively more interesting example that does the following:
- find all BGP archive data created on time 1634693400
- filter to only BGP updates files
- find all announcements originated from AS13335
- print out the total count of the announcements

```no_run
use bgpkit_parser::{BgpkitParser, BgpElem};

let broker = bgpkit_broker::BgpkitBroker::new()
    .ts_start("1634693400")
    .ts_end("1634693400")
    .page(1);

for item in broker.into_iter().take(2) {
    log::info!("downloading updates file: {}", &item.url);
    let parser = BgpkitParser::new(item.url.as_str()).unwrap();

    log::info!("parsing updates file");
    // iterating through the parser. the iterator returns `BgpElem` one at a time.
<<<<<<< HEAD
    let elems = parser.into_elem_iter().map(|elem|{
        if let Some(origins) = &elem.origin_asns {
            if origins.contains(&13335u32.into()) {
                Some(elem)
=======
    let elems = parser
        .into_elem_iter()
        .filter_map(|elem| {
            if let Some(origins) = &elem.origin_asns {
                if origins.contains(&13335.into()) {
                    Some(elem)
                } else {
                    None
                }
>>>>>>> ddddf1e7
            } else {
                None
            }
        })
        .collect::<Vec<BgpElem>>();
    log::info!("{} elems matches", elems.len());
}
```

### Filtering BGP Messages

BGPKIT Parser also has built-in [Filter] mechanism. When creating a new [BgpkitParser] instance,
once can also call `add_filter` function to customize the parser to only show matching messages
when iterating through [BgpElem]s.

For all types of filters, check out the [Filter] enum documentation.

```no_run
use bgpkit_parser::BgpkitParser;

/// This example shows how to parse a MRT file and filter by prefix.
env_logger::Builder::from_env(env_logger::Env::default().default_filter_or("info")).init();

log::info!("downloading updates file");

// create a parser that takes the buffered reader
let parser = BgpkitParser::new("http://archive.routeviews.org/bgpdata/2021.10/UPDATES/updates.20211001.0000.bz2").unwrap()
    .add_filter("prefix", "211.98.251.0/24").unwrap();

log::info!("parsing updates file");
// iterating through the parser. the iterator returns `BgpElem` one at a time.
for elem in parser {
    log::info!("{}", &elem);
}
log::info!("done");
```


### Parsing Real-time Data Streams

BGPKIT Parser also provides parsing functionalities for real-time data streams, including [RIS-Live][ris-live-url]
and [BMP][bmp-rfc]/[OpenBMP][openbmp-url] messages. See the examples below and the documentation for more.

#### Parsing Messages From RIS-Live

Here is an example of handling RIS-Live message streams. After connecting to the websocket server,
we need to subscribe to a specific data stream. In this example, we subscribe to the data stream
from on collector (`rrc21`). We can then loop and read messages from the websocket.

```no_run
use bgpkit_parser::parse_ris_live_message;
use serde_json::json;
use tungstenite::{connect, Message};
use url::Url;

const RIS_LIVE_URL: &str = "ws://ris-live.ripe.net/v1/ws/?client=rust-bgpkit-parser";

/// This is an example of subscribing to RIS-Live's streaming data from one host (`rrc21`).
///
/// For more RIS-Live details, check out their documentation at https://ris-live.ripe.net/manual/
fn main() {
    // connect to RIPE RIS Live websocket server
    let (mut socket, _response) =
        connect(Url::parse(RIS_LIVE_URL).unwrap())
            .expect("Can't connect to RIS Live websocket server");

    // subscribe to messages from one collector
    let msg = json!({"type": "ris_subscribe", "data": {"host": "rrc21"}}).to_string();
    socket.write_message(Message::Text(msg)).unwrap();

    loop {
        let msg = socket.read_message().expect("Error reading message").to_string();
        if let Ok(elems) = parse_ris_live_message(msg.as_str()) {
            for elem in elems {
                println!("{}", elem);
            }
        }
    }
}
```

#### Parsing OpenBMP Messages From RouteViews Kafka Stream

[RouteViews](http://www.routeviews.org/routeviews/) provides a real-time Kafka stream of the OpenBMP
data received from their collectors. Below is an partial example of how we handle the raw bytes
received from the Kafka stream. For full examples, check out the [examples folder on GitHub](https://github.com/bgpkit/bgpkit-parser/tree/main/examples).

```ignore
let bytes = m.value;
let mut reader = Cursor::new(Vec::from(bytes));
let header = parse_openbmp_header(&mut reader).unwrap();
let bmp_msg = parse_bmp_msg(&mut reader);
match bmp_msg {
    Ok(msg) => {
        let timestamp = header.timestamp;
        let per_peer_header = msg.per_peer_header.unwrap();
        match msg.message_body {
            MessageBody::RouteMonitoring(m) => {
                for elem in Elementor::bgp_to_elems(
                    m.bgp_message,
                    timestamp,
                    &per_peer_header.peer_ip,
                    &per_peer_header.peer_asn
                )
                {
                    info!("{}", elem);
                }
            }
            _ => {}
        }
    }
    Err(_e) => {
        let hex = hex::encode(bytes);
        error!("{}", hex);
        break
    }
}
```

[ris-live-url]: https://ris-live.ripe.net
[bmp-rfc]: https://datatracker.ietf.org/doc/html/rfc7854
[openbmp-url]: https://www.openbmp.org/

## Data Representation

There are two key data structure to understand for the parsing results: [MrtRecord][bgp_models::mrt::MrtRecord] and [BgpElem].

### `MrtRecord`: unmodified MRT information representation

The MrtRecord is the data structrue that holds the unmodified, complete information parsed
from the MRT data file. The code definition of the `MrtRecord` is defined in the crate `bgp-models` ([documentation][mrt-record-doc]).

```ignore
pub struct MrtRecord {
    pub common_header: CommonHeader,
    pub message: MrtMessage,
}

pub enum MrtMessage {
    TableDumpMessage(TableDumpMessage),
    TableDumpV2Message(TableDumpV2Message),
    Bgp4Mp(Bgp4Mp),
}
```

MrtRecord record representation is concise, storage efficient, but often less convenient to use. For example, when
trying to find out specific BGP announcements for certain IP prefix, we often needs to go through nested layers of
internal data structure (NLRI, announced, prefix, or even looking up peer index table for Table Dump V2 format), which
could be irrelevant to what users really want to do.

### [BgpElem]: per-prefix BGP information, MRT-format-agnostic

To facilitate simpler data analysis of BGP data, we defined a new data structure called [BgpElem] in this crate. Each
[BgpElem] contains a piece of self-containing BGP information about one single IP prefix.
For example, when a bundled announcement of three prefixes P1, P2, P3 that shares the same AS path is processed, we break
the single record into three different [BgpElem] objects, each presenting a prefix.

```ignore
pub struct BgpElem {
    pub timestamp: f64,
    pub elem_type: ElemType,
    pub peer_ip: IpAddr,
    pub peer_asn: Asn,
    pub prefix: NetworkPrefix,
    pub next_hop: Option<IpAddr>,
    pub as_path: Option<AsPath>,
    pub origin_asns: Option<Vec<Asn>>,
    pub origin: Option<Origin>,
    pub local_pref: Option<u32>,
    pub med: Option<u32>,
    pub communities: Option<Vec<Community>>,
    pub atomic: Option<AtomicAggregate>,
    pub aggr_asn: Option<Asn>,
    pub aggr_ip: Option<IpAddr>,
}
```

The main benefit of using [BgpElem] is that the analysis can be executed on a per-prefix basis, generic to what the
backend MRT data format (bgp4mp, tabledumpv1, tabledumpv2, etc.). The obvious drawback is that we will have to duplicate
information to save at each elem, that consuming more memory.

## RFCs Support

We support most of the RFCs and plan to continue adding support for more recent RFCs in the future.
Here is a list of relevant RFCs that we support or plan to add support.

If you would like to see any specific RFC's support, please submit an issue on GitHub.

### BGP

- [X] [RFC 2042](https://datatracker.ietf.org/doc/html/rfc2042): Registering New BGP Attribute Types
- [X] [RFC 3392](https://datatracker.ietf.org/doc/html/rfc3392): Capabilities Advertisement with BGP-4
- [X] [RFC 4271](https://datatracker.ietf.org/doc/html/rfc4271): A Border Gateway Protocol 4 (BGP-4)
- [X] [RFC 5065](https://datatracker.ietf.org/doc/html/rfc5065): Autonomous System Confederations for BGP
- [X] [RFC 6793](https://datatracker.ietf.org/doc/html/rfc6793): BGP Support for Four-Octet Autonomous System (AS) Number Space
- [X] [RFC 7911](https://datatracker.ietf.org/doc/html/rfc7911): Advertisement of Multiple Paths in BGP (ADD-PATH)
- [ ] [RFC 8950](https://datatracker.ietf.org/doc/html/rfc8950): Advertising IPv4 Network Layer Reachability Information (NLRI) with an IPv6 Next Hop
- [X] [RFC 9072](https://datatracker.ietf.org/doc/html/rfc9072): Extended Optional Parameters Length for BGP OPEN Message Updates

### MRT

- [X] [RFC 6396](https://datatracker.ietf.org/doc/html/rfc6396): Multi-Threaded Routing Toolkit (MRT) Routing Information Export Format
- [ ] [RFC 6397](https://datatracker.ietf.org/doc/html/rfc6397): Multi-Threaded Routing Toolkit (MRT) Border Gateway Protocol (BGP) Routing Information Export Format with Geo-Location Extensions
- [X] [RFC 8050](https://datatracker.ietf.org/doc/html/rfc8050): Multi-Threaded Routing Toolkit (MRT) Routing Information Export Format with BGP Additional Path Extensions

### BMP

- [X] [RFC 7854](https://datatracker.ietf.org/doc/html/rfc7854): BGP Monitoring Protocol (BMP)
- [ ] [RFC 8671](https://datatracker.ietf.org/doc/html/rfc8671): Support for Adj-RIB-Out in the BGP Monitoring Protocol (BMP)

### Communities

We support normal communities, extended communities, and large communities.

- [X] [RFC 1977](https://datatracker.ietf.org/doc/html/rfc1977): BGP Communities Attribute
- [X] [RFC 4360](https://datatracker.ietf.org/doc/html/rfc4360): BGP Extended Communities Attribute
- [X] [RFC 5668](https://datatracker.ietf.org/doc/html/rfc5668): 4-Octet AS Specific BGP Extended Community
- [X] [RFC 5701](https://datatracker.ietf.org/doc/html/rfc5701): IPv6 Address Specific BGP Extended Community Attribute
- [X] [RFC 7153](https://datatracker.ietf.org/doc/html/rfc7153): IANA Registries for BGP Extended Communities Updates 4360, 5701
- [X] [RFC 8097](https://datatracker.ietf.org/doc/html/rfc8097): BGP Prefix Origin Validation State Extended Community
- [X] [RFC 8092](https://datatracker.ietf.org/doc/html/rfc8092): BGP Large Communities

### FlowSpec

- [ ] [RFC 8955](https://datatracker.ietf.org/doc/html/rfc8955) Dissemination of Flow Specification Rules
- [ ] [RFC 8956](https://datatracker.ietf.org/doc/html/rfc8956) Dissemination of Flow Specification Rules for IPv6
- [ ] [RFC 9117](https://datatracker.ietf.org/doc/html/rfc9117) Revised Validation Procedure for BGP Flow Specifications Updates 8955

[mrt-record-doc]: https://docs.rs/bgp-models/0.3.4/bgp_models/mrt/struct.MrtRecord.html
*/

#![allow(clippy::new_without_default)]
#![allow(clippy::needless_range_loop)]

#[macro_use]
extern crate enum_primitive_derive;
extern crate core;

pub mod error;
pub mod parser;

pub use bgp_models::prelude::*;
pub use parser::bmp::parse_bmp_msg;
pub use parser::bmp::parse_openbmp_header;
pub use parser::bmp::parse_openbmp_msg;
pub use parser::filter::*;
pub use parser::iters::{ElemIterator, RecordIterator};
pub use parser::mrt::parse_mrt_record;
pub use parser::rislive::parse_ris_live_message;
pub use parser::BgpkitParser;
pub use parser::Elementor;
pub use parser::ParserError;<|MERGE_RESOLUTION|>--- conflicted
+++ resolved
@@ -68,22 +68,15 @@
 
     log::info!("parsing updates file");
     // iterating through the parser. the iterator returns `BgpElem` one at a time.
-<<<<<<< HEAD
-    let elems = parser.into_elem_iter().map(|elem|{
-        if let Some(origins) = &elem.origin_asns {
-            if origins.contains(&13335u32.into()) {
-                Some(elem)
-=======
     let elems = parser
         .into_elem_iter()
         .filter_map(|elem| {
             if let Some(origins) = &elem.origin_asns {
-                if origins.contains(&13335.into()) {
+                if origins.contains(&13335u32.into()) {
                     Some(elem)
                 } else {
                     None
                 }
->>>>>>> ddddf1e7
             } else {
                 None
             }
