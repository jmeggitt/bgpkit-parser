--- conflicted
+++ resolved
@@ -1,12 +1,8 @@
 /// AFI -- Address Family Identifier
 ///
 /// <https://www.iana.org/assignments/address-family-numbers/address-family-numbers.xhtml>
-<<<<<<< HEAD
-#[derive(Debug, PartialEq, Primitive, Clone, Copy, Serialize, Eq, Hash)]
-=======
-#[derive(Debug, PartialEq, Primitive, Clone, Copy, Eq)]
+#[derive(Debug, PartialEq, Primitive, Clone, Copy, Eq, Hash)]
 #[cfg_attr(feature = "serde", derive(serde::Serialize, serde::Deserialize))]
->>>>>>> e2d1ed44
 pub enum Afi {
     Ipv4 = 1,
     Ipv6 = 2,
@@ -15,12 +11,8 @@
 /// SAFI -- Subsequent Address Family Identifier
 ///
 /// SAFI can be: Unicast, Multicast, or both.
-<<<<<<< HEAD
-#[derive(Debug, PartialEq, Primitive, Clone, Copy, Serialize, Eq, Hash)]
-=======
-#[derive(Debug, PartialEq, Primitive, Clone, Copy, Eq)]
+#[derive(Debug, PartialEq, Primitive, Clone, Copy, Eq, Hash)]
 #[cfg_attr(feature = "serde", derive(serde::Serialize, serde::Deserialize))]
->>>>>>> e2d1ed44
 pub enum Safi {
     Unicast = 1,
     Multicast = 2,
