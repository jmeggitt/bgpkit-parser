<<<<<<< HEAD
use serde::Serialize;
use std::fmt::{Debug, Display, Formatter};
use std::net::{IpAddr, Ipv4Addr, Ipv6Addr};
=======
use std::fmt::{Display, Formatter};
use std::net::{Ipv4Addr, Ipv6Addr};
>>>>>>> e2d1ed44

/// enum that represents the type of the next hop address.
///
/// [NextHopAddress] is used when parsing for next hops in [Nlri](crate::models::Nlri).
<<<<<<< HEAD
#[derive(PartialEq, Copy, Clone, Serialize, Eq, Hash)]
=======
#[derive(Debug, PartialEq, Copy, Clone, Eq)]
#[cfg_attr(feature = "serde", derive(serde::Serialize, serde::Deserialize))]
>>>>>>> e2d1ed44
pub enum NextHopAddress {
    Ipv4(Ipv4Addr),
    Ipv6(Ipv6Addr),
    Ipv6LinkLocal(Ipv6Addr, Ipv6Addr),
}

impl NextHopAddress {
    /// Returns true if the next hop is a link local address
    pub const fn is_link_local(&self) -> bool {
        match self {
            NextHopAddress::Ipv4(x) => x.is_link_local(),
            NextHopAddress::Ipv6(x) => (x.segments()[0] & 0xffc0) == 0xfe80,
            NextHopAddress::Ipv6LinkLocal(_, _) => true,
        }
    }

    /// Returns the address that this next hop points to
    pub const fn addr(&self) -> IpAddr {
        match self {
            NextHopAddress::Ipv4(x) => IpAddr::V4(*x),
            NextHopAddress::Ipv6(x) => IpAddr::V6(*x),
            NextHopAddress::Ipv6LinkLocal(x, _) => IpAddr::V6(*x),
        }
    }
}

// Attempt to reduce the size of the debug output
impl Debug for NextHopAddress {
    fn fmt(&self, f: &mut Formatter<'_>) -> std::fmt::Result {
        match self {
            NextHopAddress::Ipv4(x) => write!(f, "{}", x),
            NextHopAddress::Ipv6(x) => write!(f, "{}", x),
            // Is there a better notation for link local?
            NextHopAddress::Ipv6LinkLocal(x, y) => write!(f, "Ipv6LinkLocal({}, {})", x, y),
        }
    }
}

impl Display for NextHopAddress {
    fn fmt(&self, f: &mut Formatter<'_>) -> std::fmt::Result {
        match self {
            NextHopAddress::Ipv4(v) => write!(f, "{}", v),
            NextHopAddress::Ipv6(v) => write!(f, "{}", v),
            NextHopAddress::Ipv6LinkLocal(v, _) => write!(f, "{}", v),
        }
    }
}<|MERGE_RESOLUTION|>--- conflicted
+++ resolved
@@ -1,21 +1,11 @@
-<<<<<<< HEAD
-use serde::Serialize;
 use std::fmt::{Debug, Display, Formatter};
 use std::net::{IpAddr, Ipv4Addr, Ipv6Addr};
-=======
-use std::fmt::{Display, Formatter};
-use std::net::{Ipv4Addr, Ipv6Addr};
->>>>>>> e2d1ed44
 
 /// enum that represents the type of the next hop address.
 ///
 /// [NextHopAddress] is used when parsing for next hops in [Nlri](crate::models::Nlri).
-<<<<<<< HEAD
-#[derive(PartialEq, Copy, Clone, Serialize, Eq, Hash)]
-=======
-#[derive(Debug, PartialEq, Copy, Clone, Eq)]
+#[derive(PartialEq, Copy, Clone, Eq, Hash)]
 #[cfg_attr(feature = "serde", derive(serde::Serialize, serde::Deserialize))]
->>>>>>> e2d1ed44
 pub enum NextHopAddress {
     Ipv4(Ipv4Addr),
     Ipv6(Ipv6Addr),
