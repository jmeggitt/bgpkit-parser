--- conflicted
+++ resolved
@@ -9,13 +9,9 @@
 ///
 /// - ANNOUNCE: announcement/reachable prefix
 /// - WITHDRAW: withdrawn/unreachable prefix
-<<<<<<< HEAD
 #[derive(Debug, Clone, Copy, PartialEq, Eq, Hash)]
-=======
-#[derive(Debug, Clone, Copy, PartialEq, Eq)]
 #[cfg_attr(feature = "serde", derive(serde::Serialize, serde::Deserialize))]
 #[cfg_attr(feature = "serde", serde(rename = "lowercase"))]
->>>>>>> e2d1ed44
 pub enum ElemType {
     ANNOUNCE,
     WITHDRAW,
