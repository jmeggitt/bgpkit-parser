<<<<<<< HEAD
use bgp_models::prelude::Asn;
use bgpkit_broker::{BgpkitBroker, QueryParams};
=======
use bgpkit_broker::BgpkitBroker;
>>>>>>> ddddf1e7
use bgpkit_parser::{BgpElem, BgpkitParser};

/// This example shows how use BGPKIT Broker to retrieve a number of data file pointers that matches
/// the time range criteria, and then parse the data files for each one.
fn main() {
    env_logger::Builder::from_env(env_logger::Env::default().default_filter_or("info")).init();

    let broker = BgpkitBroker::new()
        .ts_start("1634693400")
        .ts_end("1634693400")
        .page(1);

    for item in broker.into_iter().take(2) {
        log::info!("downloading updates file: {}", &item.url);
        let parser = BgpkitParser::new(item.url.as_str()).unwrap();

        log::info!("parsing updates file");
        // iterating through the parser. the iterator returns `BgpElem` one at a time.
        let elems = parser
            .into_elem_iter()
            .filter_map(|elem| {
                if let Some(origins) = &elem.origin_asns {
                    if origins.contains(&Asn::new_16bit(13335)) {
                        Some(elem)
                    } else {
                        None
                    }
                } else {
                    None
                }
            })
            .collect::<Vec<BgpElem>>();
        log::info!("{} elems matches", elems.len());
    }
}<|MERGE_RESOLUTION|>--- conflicted
+++ resolved
@@ -1,9 +1,5 @@
-<<<<<<< HEAD
-use bgp_models::prelude::Asn;
-use bgpkit_broker::{BgpkitBroker, QueryParams};
-=======
+use bgp_models::network::Asn;
 use bgpkit_broker::BgpkitBroker;
->>>>>>> ddddf1e7
 use bgpkit_parser::{BgpElem, BgpkitParser};
 
 /// This example shows how use BGPKIT Broker to retrieve a number of data file pointers that matches
